--- conflicted
+++ resolved
@@ -1,497 +1,491 @@
-use crate::bitboard::BitBoard;
-
-/// A color enum to represent white and black
-#[derive(Clone, Copy, Debug, PartialEq, Eq)]
-pub enum Color {
-    White,
-    Black,
-}
-
-// Masks to prevent wrapping when shifting
-const NOT_A_FILE: BitBoard = BitBoard(0xfefefefefefefefe);
-const NOT_H_FILE: BitBoard = BitBoard(0x7f7f7f7f7f7f7f7f);
-
-/// Represents a full Othello/Reversi board using two BitBoards.
-#[derive(Clone, Copy, Debug, PartialEq, Eq)]
-pub struct OthelloGame {
-    pub black: BitBoard,
-    pub white: BitBoard,
-    pub current_turn: Color
-}
-
-impl OthelloGame {
-    /// Creates a new Othello board with the standard starting position.
-    pub fn new() -> Self {
-        let mut board = OthelloGame {
-            black: BitBoard(0),
-            white: BitBoard(0),
-            current_turn: Color::Black
-        };
-        board.set(3, 4, Color::Black);
-        board.set(4, 3, Color::Black);
-        board.set(3, 3, Color::White);
-        board.set(4, 4, Color::White);
-        board
-    }
-
-    /// Returns the color at a given square, if any.
-    pub fn get(&self, row: usize, col: usize) -> Option<Color> {
-        if self.black.get(row, col) {
-            Some(Color::Black)
-        } else if self.white.get(row, col) {
-            Some(Color::White)
-        } else {
-            None
-        }
-    }
-
-    /// Sets a square to a given color.
-    pub fn set(&mut self, row: usize, col: usize, color: Color) {
-        match color {
-            Color::Black => {
-                self.black.set(row, col);
-                self.white.clear(row, col);
-            }
-            Color::White => {
-                self.white.set(row, col);
-                self.black.clear(row, col);
-            }
-        }
-    }
-
-    /// Return a bitmask of all legal moves for the given player
-    fn legal_moves_mask(&self, player: Color) -> BitBoard {
-        let (me, opp) = match player {
-            Color::Black => (self.black, self.white),
-            Color::White => (self.white, self.black),
-        };
-
-        let empty = !(me | opp);
-        let mut moves = BitBoard(0);
-
-        let directions: [(i64, BitBoard); 8] = [
-            (8, BitBoard(0xffffffffffffffff)),  // north
-            (-8, BitBoard(0xffffffffffffffff)), // south
-            (1, NOT_H_FILE),                    // east
-            (-1, NOT_A_FILE),                   // west
-            (9, NOT_H_FILE),                    // northeast
-            (7, NOT_A_FILE),                    // northwest
-            (-7, NOT_H_FILE),                   // southeast
-            (-9, NOT_A_FILE),                   // southwest
-        ];
-
-        for (shift, mask) in directions {
-            let mut candidates = match shift {
-                s if s > 0 => (me << s) & opp & mask,
-                s if s < 0 => (me >> -s) & opp & mask,
-                _ => BitBoard(0),
-            };
-
-            let mut flips = candidates;
-            while candidates != BitBoard(0) {
-                candidates = match shift {
-                    s if s > 0 => (candidates << s) & opp & mask,
-                    s if s < 0 => (candidates >> -s) & opp & mask,
-                    _ => BitBoard(0),
-                };
-                flips |= candidates;
-            }
-
-            moves |= match shift {
-                s if s > 0 => (flips << s) & empty,
-                s if s < 0 => (flips >> -s) & empty,
-                _ => BitBoard(0),
-            };
-        }
-
-        moves
-    }
-
-    /// Return a vector of legal moves as (row, col)
-    pub fn legal_moves(&self, player: Color) -> Vec<(usize, usize)> {
-        let mut mask = self.legal_moves_mask(player).0;
-        let mut moves = Vec::new();
-
-        while mask != 0 {
-            let i = mask.trailing_zeros() as usize;
-            moves.push((i / 8, i % 8));
-            mask &= mask - 1;
-        }
-
-        moves
-    }
-
-    /// Play a move for the given player. Returns false if illegal.
-    pub fn play(&mut self, row: usize, col: usize, player: Color) -> bool {
-        if self.legal_moves_mask(self.current_turn) == BitBoard(0) {
-            let next = match self.current_turn {
-                Color::Black => Color::White,
-                Color::White => Color::Black,
-            };
-            self.current_turn = next;
-            return false;
-        }
-        let move_mask: BitBoard = BitBoard(BitBoard::mask(row, col));
-        if self.current_turn != player {
-            return false;
-        }
-        if self.legal_moves_mask(player) & move_mask == BitBoard(0) {
-            self.current_turn = player;
-            return false;
-        }
-
-        let (mut me, mut opp) = match player {
-            Color::Black => (self.black, self.white),
-            Color::White => (self.white, self.black),
-        };
-
-        let mut flips: BitBoard = BitBoard(0);
-
-        let directions: [(i64, BitBoard); 8] = [
-            (8, BitBoard(0xffffffffffffffffu64)),
-            (-8, BitBoard(0xffffffffffffffffu64)),
-            (1, NOT_H_FILE),
-            (-1, NOT_A_FILE),
-            (9, NOT_H_FILE),
-            (7, NOT_A_FILE),
-            (-7, NOT_H_FILE),
-            (-9, NOT_A_FILE),
-        ];
-
-        for (shift, mask) in directions {
-            let mut captured = BitBoard(0);
-            let mut candidate = match shift {
-                s if s > 0 => (move_mask << s) & opp & mask,
-                s if s < 0 => (move_mask >> -s) & opp & mask,
-                _ => BitBoard(0),
-            };
-
-            while candidate != BitBoard(0) {
-                captured |= candidate;
-                let next = match shift {
-                    s if s > 0 => (candidate << s) & mask,
-                    s if s < 0 => (candidate >> -s) & mask,
-                    _ => BitBoard(0),
-                };
-
-                if next & opp != BitBoard(0) {
-                    candidate = next & opp;
-                    continue;
-                } else if next & me != BitBoard(0) {
-                    flips |= captured;
-                    break;
-                } else {
-                    break;
-                }
-            }
-        }
-
-        me |= move_mask | flips;
-        opp &= !flips;
-
-        match player {
-            Color::Black => {
-                self.black = me;
-                self.white = opp;
-            }
-            Color::White => {
-                self.white = me;
-                self.black = opp;
-            }
-        }
-
-        // *** New code to update current_turn ***
-        let next_player = match player {
-            Color::Black => Color::White,
-            Color::White => Color::Black,
-        };
-        if self.legal_moves_mask(next_player) != BitBoard(0) {
-            // Opponent has a move: switch turn
-            self.current_turn = next_player;
-        } else if self.legal_moves_mask(player) != BitBoard(0) {
-            // Opponent has no moves but current player does: stay on current player
-            self.current_turn = player;
-        }
-
-        true
-    }
-
-    pub fn score(&self) -> (u32, u32) {
-        (self.white.0.count_ones(), self.black.0.count_ones())
-    }
-
-    pub fn game_over(&self) -> bool {
-        self.legal_moves_mask(Color::Black) == BitBoard(0) && self.legal_moves_mask(Color::White) == BitBoard(0)
-    }
-
-    pub fn encode(&self, player: Color) -> [[ [i32; 8]; 8]; 2] {
-        let mut state = [[[0; 8]; 8]; 2];
-        for row in 0..8 {
-            for col in 0..8 {
-                if let Some(c) = self.get(row, col) {
-                    match (player, c) {
-                        (Color::White, Color::White) | (Color::Black, Color::Black) => {
-                            state[0][row][col] = 1; // me
-                        }
-                        (Color::White, Color::Black) | (Color::Black, Color::White) => {
-                            state[1][row][col] = 1; // opponent
-                        }
-                    }
-                }
-            }
-        }
-        state
-    }
-}
-
-impl std::fmt::Display for OthelloGame {
-    fn fmt(&self, f: &mut std::fmt::Formatter<'_>) -> std::fmt::Result {
-        writeln!(f, "  0 1 2 3 4 5 6 7")?;
-        for row in 0..8 {
-            write!(f, "{} ", row)?;
-            for col in 0..8 {
-                let m = BitBoard::mask(row, col);
-                if self.black & BitBoard(m) != BitBoard(0) {
-                    write!(f, "● ")?;
-                } else if self.white & BitBoard(m) != BitBoard(0) {
-                    write!(f, "○ ")?;
-                } else {
-                    write!(f, ". ")?;
-                }
-            }
-            writeln!(f)?;
-        }
-        Ok(())
-    }
-}
-
-#[cfg(test)]
-mod tests {
-    use super::*;
-
-    #[test]
-    fn test_initial_setup() {
-        let game = OthelloGame::new();
-
-        // The starting four discs
-        assert_eq!(game.get(3, 3), Some(Color::White));
-        assert_eq!(game.get(4, 4), Some(Color::White));
-        assert_eq!(game.get(3, 4), Some(Color::Black));
-        assert_eq!(game.get(4, 3), Some(Color::Black));
-
-        // Everything else is empty
-        for r in 0..8 {
-            for c in 0..8 {
-                if !((r == 3 && c == 3)
-                    || (r == 4 && c == 4)
-                    || (r == 3 && c == 4)
-                    || (r == 4 && c == 3))
-                {
-                    assert_eq!(game.get(r, c), None);
-                }
-            }
-        }
-    }
-
-    #[test]
-    fn test_set_and_get() {
-        let mut game = OthelloGame::new();
-
-        // Set and overwrite positions
-        game.set(0, 0, Color::Black);
-        assert_eq!(game.get(0, 0), Some(Color::Black));
-
-        game.set(0, 0, Color::White);
-        assert_eq!(game.get(0, 0), Some(Color::White));
-
-        // Clearing happens automatically
-        assert!(!game.black.get(0, 0));
-    }
-
-    #[test]
-    fn test_legal_moves_black_starting_position() {
-        let game = OthelloGame::new();
-        let mut moves = game.legal_moves(Color::Black);
-        moves.sort();
-
-        // Black to play at start: (2,3), (3,2), (4,5), (5,4)
-        let expected = vec![(2, 3), (3, 2), (4, 5), (5, 4)];
-        assert_eq!(moves, expected);
-    }
-
-    #[test]
-    fn test_legal_moves_white_starting_position() {
-        let game = OthelloGame::new();
-        let mut moves = game.legal_moves(Color::White);
-        moves.sort();
-
-        // White to play at start: (2,4), (3,5), (4,2), (5,3)
-        let expected = vec![(2, 4), (3, 5), (4, 2), (5, 3)];
-        assert_eq!(moves, expected);
-    }
-
-    #[test]
-    fn test_legal_moves_mask_matches_moves_vector() {
-        let game = OthelloGame::new();
-        let mask = game.legal_moves_mask(Color::Black).0;
-        let from_mask: Vec<(usize, usize)> = (0..64)
-            .filter(|i| (mask >> i) & 1 == 1)
-            .map(|i| (i / 8, i % 8))
-            .collect();
-
-        let mut moves = game.legal_moves(Color::Black);
-        moves.sort();
-
-        assert_eq!(moves, from_mask);
-    }
-
-    #[test]
-    fn test_play_valid_move_and_flips() {
-        let mut game = OthelloGame::new();
-        // Black plays at (2,3) — should flip (3,3)
-        assert!(game.play(2, 3, Color::Black));
-        assert_eq!(game.get(2, 3), Some(Color::Black));
-        assert_eq!(game.get(3, 3), Some(Color::Black));
-    }
-
-    #[test]
-    fn test_play_illegal_move_outside_legal_moves() {
-        let mut game = OthelloGame::new();
-        // (0,0) is not a legal move initially
-        assert!(!game.play(0, 0, Color::Black));
-    }
-
-    #[test]
-    fn test_play_illegal_wrong_turn() {
-        let mut game = OthelloGame::new();
-        // It’s Black’s turn initially, so White can’t play
-        assert!(!game.play(2, 4, Color::White));
-    }
-
-    #[test]
-    fn test_play_no_flips_does_not_change_board() {
-        let mut game = OthelloGame::new();
-        let before_black = game.black;
-        let before_white = game.white;
-        // Even if it’s Black’s turn, (0,0) won’t flip any pieces
-        assert!(!game.play(0, 0, Color::Black));
-        assert_eq!(game.black, before_black);
-        assert_eq!(game.white, before_white);
-    }
-
-    #[test]
-    fn test_play_flips_in_multiple_directions() {
-        let mut game = OthelloGame::new();
-        // Set up a custom board for a multi-direction flip test
-        game.black = BitBoard(0);
-        game.white = BitBoard(0);
-        // Form a cross of White pieces with a Black center
-        game.black.set(3, 3);
-        for &(r, c) in &[(2, 3), (4, 3), (3, 2), (3, 4)] {
-            game.white.set(r, c);
-        }
-        // Black plays (3,5) → should flip (3,4)
-        assert!(game.play(3, 5, Color::Black));
-        assert_eq!(game.get(3, 4), Some(Color::Black));
-        assert_eq!(game.get(3, 5), Some(Color::Black));
-    }
-
-    #[test]
-    fn test_play_fills_board_and_detects_game_over() {
-        let mut game = OthelloGame::new();
-        // Artificially fill the board
-        game.black = BitBoard(u64::MAX);
-        game.white = BitBoard(0);
-        assert!(game.game_over());
-    }
-
-    #[test]
-    fn test_score_counts_correctly() {
-        let mut game = OthelloGame::new();
-        // Initially both have 2 pieces
-        assert_eq!(game.score(), (2, 2));
-        // Add more black pieces manually
-        game.black.set(0, 0);
-        game.black.set(0, 1);
-        assert_eq!(game.score(), (2, 4));
-    }
-
-    #[test]
-    fn test_encode_shape_and_values_for_black() {
-        let game = OthelloGame::new();
-        let encoded = game.encode(Color::Black);
-        // Shape should be [2][8][8]
-        assert_eq!(encoded.len(), 2);
-        assert_eq!(encoded[0].len(), 8);
-        assert_eq!(encoded[0][0].len(), 8);
-        // Check that (3,4) is "me" for black
-        assert_eq!(encoded[0][3][4], 1);
-        // Check that (3,3) is "opponent"
-        assert_eq!(encoded[1][3][3], 1);
-    }
-
-    #[test]
-    fn test_encode_shape_and_values_for_white() {
-        let game = OthelloGame::new();
-        let encoded = game.encode(Color::White);
-        // (3,3) is "me" for white
-        assert_eq!(encoded[0][3][3], 1);
-        // (3,4) is "opponent" for white
-        assert_eq!(encoded[1][3][4], 1);
-    }
-
-    #[test]
-    fn test_no_moves_for_both_players_game_over() {
-        let mut game = OthelloGame::new();
-        // Fill board fully to disable all moves
-        game.black = BitBoard(u64::MAX);
-        game.white = BitBoard(0);
-        assert!(game.game_over());
-    }
-
-    #[test]
-    fn test_partial_game_not_over() {
-        let game = OthelloGame::new();
-        assert!(!game.game_over());
-    }
-
-    #[test]
-    fn test_turn_pass_when_opponent_has_no_moves() {
-        let mut game = OthelloGame {
-            black: BitBoard(0b10111111_10000001_10000001_10000001_10000001_10000001_10000001_01111111),
-            white: BitBoard(0b01000000_01111110_01111110_01111110_01111110_01111110_01111110_00000000),
-            current_turn: Color::White,
-        };
-
-        println!("{}", game);
-
-        assert_eq!(game.current_turn, Color::White);
-        let turn_one = game.play(0, 7, Color::White);
-        assert!(!turn_one, "Move should be illegal");
-
-        println!("{}", game);
-        
-        assert_eq!(game.current_turn, Color::Black);
-        let turn_two = game.play(0, 7, Color::Black);
-        assert!(turn_two, "Move should be legal");
-
-<<<<<<< HEAD
-=======
-        println!("{}", game);
-        
->>>>>>> ab09e763
-        assert_eq!(game.get(0, 7), Some(Color::Black));
-        assert_eq!(
-            game.current_turn,
-            Color::Black,
-            "White has no legal moves, turn should remain Black"
-        );
-
-        assert!(game.legal_moves(Color::White).is_empty());
-<<<<<<< HEAD
-=======
-        assert!(game.legal_moves(Color::Black).is_empty());
->>>>>>> ab09e763
-    }
-
-}
+use crate::bitboard::BitBoard;
+
+/// A color enum to represent white and black
+#[derive(Clone, Copy, Debug, PartialEq, Eq)]
+pub enum Color {
+    White,
+    Black,
+}
+
+// Masks to prevent wrapping when shifting
+const NOT_A_FILE: BitBoard = BitBoard(0xfefefefefefefefe);
+const NOT_H_FILE: BitBoard = BitBoard(0x7f7f7f7f7f7f7f7f);
+
+/// Represents a full Othello/Reversi board using two BitBoards.
+#[derive(Clone, Copy, Debug, PartialEq, Eq)]
+pub struct OthelloGame {
+    pub black: BitBoard,
+    pub white: BitBoard,
+    pub current_turn: Color
+}
+
+impl OthelloGame {
+    /// Creates a new Othello board with the standard starting position.
+    pub fn new() -> Self {
+        let mut board = OthelloGame {
+            black: BitBoard(0),
+            white: BitBoard(0),
+            current_turn: Color::Black
+        };
+        board.set(3, 4, Color::Black);
+        board.set(4, 3, Color::Black);
+        board.set(3, 3, Color::White);
+        board.set(4, 4, Color::White);
+        board
+    }
+
+    /// Returns the color at a given square, if any.
+    pub fn get(&self, row: usize, col: usize) -> Option<Color> {
+        if self.black.get(row, col) {
+            Some(Color::Black)
+        } else if self.white.get(row, col) {
+            Some(Color::White)
+        } else {
+            None
+        }
+    }
+
+    /// Sets a square to a given color.
+    pub fn set(&mut self, row: usize, col: usize, color: Color) {
+        match color {
+            Color::Black => {
+                self.black.set(row, col);
+                self.white.clear(row, col);
+            }
+            Color::White => {
+                self.white.set(row, col);
+                self.black.clear(row, col);
+            }
+        }
+    }
+
+    /// Return a bitmask of all legal moves for the given player
+    fn legal_moves_mask(&self, player: Color) -> BitBoard {
+        let (me, opp) = match player {
+            Color::Black => (self.black, self.white),
+            Color::White => (self.white, self.black),
+        };
+
+        let empty = !(me | opp);
+        let mut moves = BitBoard(0);
+
+        let directions: [(i64, BitBoard); 8] = [
+            (8, BitBoard(0xffffffffffffffff)),  // north
+            (-8, BitBoard(0xffffffffffffffff)), // south
+            (1, NOT_H_FILE),                    // east
+            (-1, NOT_A_FILE),                   // west
+            (9, NOT_H_FILE),                    // northeast
+            (7, NOT_A_FILE),                    // northwest
+            (-7, NOT_H_FILE),                   // southeast
+            (-9, NOT_A_FILE),                   // southwest
+        ];
+
+        for (shift, mask) in directions {
+            let mut candidates = match shift {
+                s if s > 0 => (me << s) & opp & mask,
+                s if s < 0 => (me >> -s) & opp & mask,
+                _ => BitBoard(0),
+            };
+
+            let mut flips = candidates;
+            while candidates != BitBoard(0) {
+                candidates = match shift {
+                    s if s > 0 => (candidates << s) & opp & mask,
+                    s if s < 0 => (candidates >> -s) & opp & mask,
+                    _ => BitBoard(0),
+                };
+                flips |= candidates;
+            }
+
+            moves |= match shift {
+                s if s > 0 => (flips << s) & empty,
+                s if s < 0 => (flips >> -s) & empty,
+                _ => BitBoard(0),
+            };
+        }
+
+        moves
+    }
+
+    /// Return a vector of legal moves as (row, col)
+    pub fn legal_moves(&self, player: Color) -> Vec<(usize, usize)> {
+        let mut mask = self.legal_moves_mask(player).0;
+        let mut moves = Vec::new();
+
+        while mask != 0 {
+            let i = mask.trailing_zeros() as usize;
+            moves.push((i / 8, i % 8));
+            mask &= mask - 1;
+        }
+
+        moves
+    }
+
+    /// Play a move for the given player. Returns false if illegal.
+    pub fn play(&mut self, row: usize, col: usize, player: Color) -> bool {
+        if self.legal_moves_mask(self.current_turn) == BitBoard(0) {
+            let next = match self.current_turn {
+                Color::Black => Color::White,
+                Color::White => Color::Black,
+            };
+            self.current_turn = next;
+            return false;
+        }
+        let move_mask: BitBoard = BitBoard(BitBoard::mask(row, col));
+        if self.current_turn != player {
+            return false;
+        }
+        if self.legal_moves_mask(player) & move_mask == BitBoard(0) {
+            self.current_turn = player;
+            return false;
+        }
+
+        let (mut me, mut opp) = match player {
+            Color::Black => (self.black, self.white),
+            Color::White => (self.white, self.black),
+        };
+
+        let mut flips: BitBoard = BitBoard(0);
+
+        let directions: [(i64, BitBoard); 8] = [
+            (8, BitBoard(0xffffffffffffffffu64)),
+            (-8, BitBoard(0xffffffffffffffffu64)),
+            (1, NOT_H_FILE),
+            (-1, NOT_A_FILE),
+            (9, NOT_H_FILE),
+            (7, NOT_A_FILE),
+            (-7, NOT_H_FILE),
+            (-9, NOT_A_FILE),
+        ];
+
+        for (shift, mask) in directions {
+            let mut captured = BitBoard(0);
+            let mut candidate = match shift {
+                s if s > 0 => (move_mask << s) & opp & mask,
+                s if s < 0 => (move_mask >> -s) & opp & mask,
+                _ => BitBoard(0),
+            };
+
+            while candidate != BitBoard(0) {
+                captured |= candidate;
+                let next = match shift {
+                    s if s > 0 => (candidate << s) & mask,
+                    s if s < 0 => (candidate >> -s) & mask,
+                    _ => BitBoard(0),
+                };
+
+                if next & opp != BitBoard(0) {
+                    candidate = next & opp;
+                    continue;
+                } else if next & me != BitBoard(0) {
+                    flips |= captured;
+                    break;
+                } else {
+                    break;
+                }
+            }
+        }
+
+        me |= move_mask | flips;
+        opp &= !flips;
+
+        match player {
+            Color::Black => {
+                self.black = me;
+                self.white = opp;
+            }
+            Color::White => {
+                self.white = me;
+                self.black = opp;
+            }
+        }
+
+        // *** New code to update current_turn ***
+        let next_player = match player {
+            Color::Black => Color::White,
+            Color::White => Color::Black,
+        };
+        if self.legal_moves_mask(next_player) != BitBoard(0) {
+            // Opponent has a move: switch turn
+            self.current_turn = next_player;
+        } else if self.legal_moves_mask(player) != BitBoard(0) {
+            // Opponent has no moves but current player does: stay on current player
+            self.current_turn = player;
+        }
+
+        true
+    }
+
+    pub fn score(&self) -> (u32, u32) {
+        (self.white.0.count_ones(), self.black.0.count_ones())
+    }
+
+    pub fn game_over(&self) -> bool {
+        self.legal_moves_mask(Color::Black) == BitBoard(0) && self.legal_moves_mask(Color::White) == BitBoard(0)
+    }
+
+    pub fn encode(&self, player: Color) -> [[ [i32; 8]; 8]; 2] {
+        let mut state = [[[0; 8]; 8]; 2];
+        for row in 0..8 {
+            for col in 0..8 {
+                if let Some(c) = self.get(row, col) {
+                    match (player, c) {
+                        (Color::White, Color::White) | (Color::Black, Color::Black) => {
+                            state[0][row][col] = 1; // me
+                        }
+                        (Color::White, Color::Black) | (Color::Black, Color::White) => {
+                            state[1][row][col] = 1; // opponent
+                        }
+                    }
+                }
+            }
+        }
+        state
+    }
+}
+
+impl std::fmt::Display for OthelloGame {
+    fn fmt(&self, f: &mut std::fmt::Formatter<'_>) -> std::fmt::Result {
+        writeln!(f, "  0 1 2 3 4 5 6 7")?;
+        for row in 0..8 {
+            write!(f, "{} ", row)?;
+            for col in 0..8 {
+                let m = BitBoard::mask(row, col);
+                if self.black & BitBoard(m) != BitBoard(0) {
+                    write!(f, "● ")?;
+                } else if self.white & BitBoard(m) != BitBoard(0) {
+                    write!(f, "○ ")?;
+                } else {
+                    write!(f, ". ")?;
+                }
+            }
+            writeln!(f)?;
+        }
+        Ok(())
+    }
+}
+
+#[cfg(test)]
+mod tests {
+    use super::*;
+
+    #[test]
+    fn test_initial_setup() {
+        let game = OthelloGame::new();
+
+        // The starting four discs
+        assert_eq!(game.get(3, 3), Some(Color::White));
+        assert_eq!(game.get(4, 4), Some(Color::White));
+        assert_eq!(game.get(3, 4), Some(Color::Black));
+        assert_eq!(game.get(4, 3), Some(Color::Black));
+
+        // Everything else is empty
+        for r in 0..8 {
+            for c in 0..8 {
+                if !((r == 3 && c == 3)
+                    || (r == 4 && c == 4)
+                    || (r == 3 && c == 4)
+                    || (r == 4 && c == 3))
+                {
+                    assert_eq!(game.get(r, c), None);
+                }
+            }
+        }
+    }
+
+    #[test]
+    fn test_set_and_get() {
+        let mut game = OthelloGame::new();
+
+        // Set and overwrite positions
+        game.set(0, 0, Color::Black);
+        assert_eq!(game.get(0, 0), Some(Color::Black));
+
+        game.set(0, 0, Color::White);
+        assert_eq!(game.get(0, 0), Some(Color::White));
+
+        // Clearing happens automatically
+        assert!(!game.black.get(0, 0));
+    }
+
+    #[test]
+    fn test_legal_moves_black_starting_position() {
+        let game = OthelloGame::new();
+        let mut moves = game.legal_moves(Color::Black);
+        moves.sort();
+
+        // Black to play at start: (2,3), (3,2), (4,5), (5,4)
+        let expected = vec![(2, 3), (3, 2), (4, 5), (5, 4)];
+        assert_eq!(moves, expected);
+    }
+
+    #[test]
+    fn test_legal_moves_white_starting_position() {
+        let game = OthelloGame::new();
+        let mut moves = game.legal_moves(Color::White);
+        moves.sort();
+
+        // White to play at start: (2,4), (3,5), (4,2), (5,3)
+        let expected = vec![(2, 4), (3, 5), (4, 2), (5, 3)];
+        assert_eq!(moves, expected);
+    }
+
+    #[test]
+    fn test_legal_moves_mask_matches_moves_vector() {
+        let game = OthelloGame::new();
+        let mask = game.legal_moves_mask(Color::Black).0;
+        let from_mask: Vec<(usize, usize)> = (0..64)
+            .filter(|i| (mask >> i) & 1 == 1)
+            .map(|i| (i / 8, i % 8))
+            .collect();
+
+        let mut moves = game.legal_moves(Color::Black);
+        moves.sort();
+
+        assert_eq!(moves, from_mask);
+    }
+
+    #[test]
+    fn test_play_valid_move_and_flips() {
+        let mut game = OthelloGame::new();
+        // Black plays at (2,3) — should flip (3,3)
+        assert!(game.play(2, 3, Color::Black));
+        assert_eq!(game.get(2, 3), Some(Color::Black));
+        assert_eq!(game.get(3, 3), Some(Color::Black));
+    }
+
+    #[test]
+    fn test_play_illegal_move_outside_legal_moves() {
+        let mut game = OthelloGame::new();
+        // (0,0) is not a legal move initially
+        assert!(!game.play(0, 0, Color::Black));
+    }
+
+    #[test]
+    fn test_play_illegal_wrong_turn() {
+        let mut game = OthelloGame::new();
+        // It’s Black’s turn initially, so White can’t play
+        assert!(!game.play(2, 4, Color::White));
+    }
+
+    #[test]
+    fn test_play_no_flips_does_not_change_board() {
+        let mut game = OthelloGame::new();
+        let before_black = game.black;
+        let before_white = game.white;
+        // Even if it’s Black’s turn, (0,0) won’t flip any pieces
+        assert!(!game.play(0, 0, Color::Black));
+        assert_eq!(game.black, before_black);
+        assert_eq!(game.white, before_white);
+    }
+
+    #[test]
+    fn test_play_flips_in_multiple_directions() {
+        let mut game = OthelloGame::new();
+        // Set up a custom board for a multi-direction flip test
+        game.black = BitBoard(0);
+        game.white = BitBoard(0);
+        // Form a cross of White pieces with a Black center
+        game.black.set(3, 3);
+        for &(r, c) in &[(2, 3), (4, 3), (3, 2), (3, 4)] {
+            game.white.set(r, c);
+        }
+        // Black plays (3,5) → should flip (3,4)
+        assert!(game.play(3, 5, Color::Black));
+        assert_eq!(game.get(3, 4), Some(Color::Black));
+        assert_eq!(game.get(3, 5), Some(Color::Black));
+    }
+
+    #[test]
+    fn test_play_fills_board_and_detects_game_over() {
+        let mut game = OthelloGame::new();
+        // Artificially fill the board
+        game.black = BitBoard(u64::MAX);
+        game.white = BitBoard(0);
+        assert!(game.game_over());
+    }
+
+    #[test]
+    fn test_score_counts_correctly() {
+        let mut game = OthelloGame::new();
+        // Initially both have 2 pieces
+        assert_eq!(game.score(), (2, 2));
+        // Add more black pieces manually
+        game.black.set(0, 0);
+        game.black.set(0, 1);
+        assert_eq!(game.score(), (2, 4));
+    }
+
+    #[test]
+    fn test_encode_shape_and_values_for_black() {
+        let game = OthelloGame::new();
+        let encoded = game.encode(Color::Black);
+        // Shape should be [2][8][8]
+        assert_eq!(encoded.len(), 2);
+        assert_eq!(encoded[0].len(), 8);
+        assert_eq!(encoded[0][0].len(), 8);
+        // Check that (3,4) is "me" for black
+        assert_eq!(encoded[0][3][4], 1);
+        // Check that (3,3) is "opponent"
+        assert_eq!(encoded[1][3][3], 1);
+    }
+
+    #[test]
+    fn test_encode_shape_and_values_for_white() {
+        let game = OthelloGame::new();
+        let encoded = game.encode(Color::White);
+        // (3,3) is "me" for white
+        assert_eq!(encoded[0][3][3], 1);
+        // (3,4) is "opponent" for white
+        assert_eq!(encoded[1][3][4], 1);
+    }
+
+    #[test]
+    fn test_no_moves_for_both_players_game_over() {
+        let mut game = OthelloGame::new();
+        // Fill board fully to disable all moves
+        game.black = BitBoard(u64::MAX);
+        game.white = BitBoard(0);
+        assert!(game.game_over());
+    }
+
+    #[test]
+    fn test_partial_game_not_over() {
+        let game = OthelloGame::new();
+        assert!(!game.game_over());
+    }
+
+    #[test]
+    fn test_turn_pass_when_opponent_has_no_moves() {
+        let mut game = OthelloGame {
+            black: BitBoard(0b10111111_10000001_10000001_10000001_10000001_10000001_10000001_01111111),
+            white: BitBoard(0b01000000_01111110_01111110_01111110_01111110_01111110_01111110_00000000),
+            current_turn: Color::White,
+        };
+
+        println!("{}", game);
+
+        assert_eq!(game.current_turn, Color::White);
+        let turn_one = game.play(0, 7, Color::White);
+        assert!(!turn_one, "Move should be illegal");
+
+        println!("{}", game);
+        
+        assert_eq!(game.current_turn, Color::Black);
+        let turn_two = game.play(0, 7, Color::Black);
+        assert!(turn_two, "Move should be legal");
+
+        println!("{}", game);
+        
+        assert_eq!(game.get(0, 7), Some(Color::Black));
+        assert_eq!(
+            game.current_turn,
+            Color::Black,
+            "White has no legal moves, turn should remain Black"
+        );
+
+        assert!(game.legal_moves(Color::White).is_empty());
+        assert!(game.legal_moves(Color::Black).is_empty());
+    }
+
+}